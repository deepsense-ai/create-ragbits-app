--- conflicted
+++ resolved
@@ -43,17 +43,11 @@
 
     # Let user select a template
     from inquirer.shortcuts import list_input, text
-<<<<<<< HEAD
     selected_template_str = list_input(
         "Select a template to use (more to come soon!)",
         choices=template_choices
     )
     
-=======
-
-    selected_template_str = list_input("Select a template to use", choices=template_choices)
-
->>>>>>> dacbb750
     # Get the directory name from the selection
     selected_idx = template_choices.index(selected_template_str)
     selected_template = templates[selected_idx]["dir_name"]
